--- conflicted
+++ resolved
@@ -1829,10 +1829,6 @@
   organizationId: ID!
 }
 
-input DeleteOrganizationInput {
-  organizationId: ID!
-}
-
 input UpdateTrustCenterInput {
   trustCenterId: ID!
   active: Boolean
@@ -2279,11 +2275,7 @@
 }
 
 type DeleteOrganizationPayload {
-<<<<<<< HEAD
-  success: Boolean!
-=======
   deletedOrganizationId: ID!
->>>>>>> 73b2a146
 }
 
 type UpdateTrustCenterPayload {
