--- conflicted
+++ resolved
@@ -1976,13 +1976,12 @@
   organization: Organization!
 }
 
-<<<<<<< HEAD
 type DeleteOrganizationPayload {
   success: Boolean!
-=======
+}
+
 type UpdateTrustCenterPayload {
   trustCenter: TrustCenter!
->>>>>>> 0ce98bdb
 }
 
 type CreateControlPayload {
