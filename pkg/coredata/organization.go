--- conflicted
+++ resolved
@@ -195,13 +195,8 @@
 
 func (o *Organization) Delete(
 	ctx context.Context,
-<<<<<<< HEAD
+	conn pg.Conn,
 	scope Scoper,
-	conn pg.Conn,
-=======
-	conn pg.Conn,
-	scope Scoper,
->>>>>>> 73b2a146
 ) error {
 	q := `
 DELETE FROM organizations
@@ -212,14 +207,7 @@
 
 	q = fmt.Sprintf(q, scope.SQLFragment())
 
-<<<<<<< HEAD
-	args := pgx.StrictNamedArgs{
-		"id": o.ID,
-	}
-
-=======
 	args := pgx.StrictNamedArgs{"id": o.ID}
->>>>>>> 73b2a146
 	maps.Copy(args, scope.SQLArguments())
 
 	_, err := conn.Exec(ctx, q, args)
