import {
  ActionDropdown,
  Avatar,
  Badge,
  Button,
  Card,
  DropdownItem,
  Field,
  FileButton,
  IconTrashCan,
  Label,
  PageHeader,
  Spinner,
  useConfirm,
  useToast,
} from "@probo/ui";
import { useTranslate } from "@probo/i18n";
import type { PreloadedQuery } from "react-relay";
import type { OrganizationGraph_ViewQuery } from "/hooks/graph/__generated__/OrganizationGraph_ViewQuery.graphql";
import { useFragment, useMutation, usePreloadedQuery } from "react-relay";
import { organizationViewQuery } from "/hooks/graph/OrganizationGraph";
import { useDebounceCallback } from "usehooks-ts";
import { graphql } from "relay-runtime";
import type {
  SettingsPageFragment$data,
  SettingsPageFragment$key,
} from "./__generated__/SettingsPageFragment.graphql";
import { useState, type ChangeEventHandler } from "react";
import { sprintf } from "@probo/helpers";
import type { NodeOf } from "/types";
import clsx from "clsx";
import { useMutationWithToasts } from "/hooks/useMutationWithToasts";
import { useOrganizationId } from "/hooks/useOrganizationId";
import { InviteUserDialog } from "/components/organizations/InviteUserDialog";
import { useDeleteOrganizationMutation } from "/hooks/graph/OrganizationGraph";
import { useNavigate } from "react-router";
import { DeleteOrganizationDialog } from "/components/organizations/DeleteOrganizationDialog";

type Props = {
  queryRef: PreloadedQuery<OrganizationGraph_ViewQuery>;
};

const organizationFragment = graphql`
  fragment SettingsPageFragment on Organization {
    id
    name
    logoUrl
    mailingAddress
    telephoneNumber
    websiteUrl
    securityComplianceEmail
    companyDescription
    companyLegalName
    users(first: 100) {
      edges {
        node {
          id
          fullName
          email
          createdAt
        }
      }
    }
    connectors(first: 100) {
      edges {
        node {
          id
          name
          type
          createdAt
        }
      }
    }
  }
`;

const updateOrganizationMutation = graphql`
  mutation SettingsPage_UpdateMutation($input: UpdateOrganizationInput!) {
    updateOrganization(input: $input) {
      organization {
        id
        name
        logoUrl
        mailingAddress
        telephoneNumber
        websiteUrl
        securityComplianceEmail
        companyDescription
        companyLegalName
      }
    }
  }
`;

const deleteOrganizationMutation = graphql`
  mutation SettingsPage_DeleteMutation($input: DeleteOrganizationInput!) {
    deleteOrganization(input: $input) {
      success
    }
  }
`;

export default function SettingsPage({ queryRef }: Props) {
  const { __ } = useTranslate();
  const navigate = useNavigate();
  const organizationKey = usePreloadedQuery(
    organizationViewQuery,
    queryRef
  ).node;
  const { toast } = useToast();
  const confirm = useConfirm();
  const organization = useFragment<SettingsPageFragment$key>(
    organizationFragment,
    organizationKey
  );
  const [updateOrganization, isUpdating] = useMutation(
    updateOrganizationMutation
  );
<<<<<<< HEAD
  const [deleteOrganization, isDeleting] = useMutationWithToasts(
    deleteOrganizationMutation,
    {
      successMessage: __("Organization deleted successfully"),
      errorMessage: __("Failed to delete organization"),
    }
  );
=======
  const [deleteOrganization, isDeleting] = useDeleteOrganizationMutation();
>>>>>>> 73b2a146
  const users = organization.users.edges.map((edge) => edge.node);

  const updateOrganizationName = useDebounceCallback((name: string) => {
    if (!name) {
      return "";
    }
    updateOrganization({
      variables: {
        input: {
          organizationId: organization.id,
          name,
        },
      },
    });
  }, 500);

  const updateOrganizationField = useDebounceCallback((field: string, value: string) => {
    if (!value) {
      return "";
    }
    const input: any = {
      organizationId: organization.id,
    };
    input[field] = value;
    updateOrganization({
      variables: {
        input,
      },
    });
  }, 500);

  const updateOrganizationLogo: ChangeEventHandler<HTMLInputElement> = (e) => {
    const file = e.target.files?.[0];
    if (!file) {
      return;
    }
    updateOrganization({
      variables: {
        input: {
          organizationId: organization.id,
          logo: null,
        },
      },
      uploadables: {
        "input.logo": file,
      },
      onError(error) {
        toast({
          title: __("Failed to update organization logo"),
          description: error.message || __("Please try again."),
          variant: "error",
        });
      },
    });
  };

  const handleDeleteOrganization = () => {
<<<<<<< HEAD
    confirm(
      () => {
        return deleteOrganization({
          variables: {
            input: {
              organizationId: organization.id,
            },
          },
          onSuccess: () => {
            // Redirect to organizations page after successful deletion
            window.location.href = "/";
          },
        });
      },
      {
        message: __(
          "Are you sure you want to delete this organization? This action cannot be undone and will permanently delete all data associated with this organization."
        ),
      }
    );
=======
    return deleteOrganization({
      variables: {
        input: {
          organizationId: organization.id,
        },
        connections: [],
      },
      onSuccess: () => {
        navigate("/", { replace: true });
      },
    });
>>>>>>> 73b2a146
  };

  return (
    <div className="space-y-6">
      <PageHeader title={__("Settings")} />

      {/* Organization settings */}
      <div className="space-y-4">
        <div className="flex items-center justify-between">
          <h2 className="text-base font-medium">
            {__("Organization details")}
          </h2>
          {isUpdating && <Spinner />}
        </div>
        <Card padded className="space-y-4">
          <div>
            <Label>{__("Organization logo")}</Label>
            <div className="flex w-max items-center gap-4">
              <Avatar
                src={organization.logoUrl}
                name={organization.name}
                size="xl"
              />
              <FileButton
                disabled={isUpdating}
                onChange={updateOrganizationLogo}
                variant="secondary"
                className="ml-auto"
              >
                {__("Change logo")}
              </FileButton>
            </div>
          </div>
          <Field
            readOnly={isUpdating}
            name="name"
            type="text"
            defaultValue={organization.name}
            label={__("Organization name")}
            placeholder={__("Organization name")}
            onChange={(e) => updateOrganizationName(e.currentTarget.value)}
          />
          <Field
            readOnly={isUpdating}
            name="companyLegalName"
            type="text"
            defaultValue={organization.companyLegalName || ""}
            label={__("Company legal name")}
            placeholder={__("Enter company legal name")}
            onChange={(e) => updateOrganizationField("companyLegalName", e.currentTarget.value)}
          />
          <Field
            readOnly={isUpdating}
            name="mailingAddress"
            type="textarea"
            defaultValue={organization.mailingAddress || ""}
            label={__("Mailing address")}
            placeholder={__("Enter mailing address")}
            onChange={(e) => updateOrganizationField("mailingAddress", e.currentTarget.value)}
          />
          <Field
            readOnly={isUpdating}
            name="telephoneNumber"
            type="text"
            defaultValue={organization.telephoneNumber || ""}
            label={__("Telephone number")}
            placeholder={__("Enter telephone number")}
            onChange={(e) => updateOrganizationField("telephoneNumber", e.currentTarget.value)}
          />
          <Field
            readOnly={isUpdating}
            name="websiteUrl"
            type="text"
            defaultValue={organization.websiteUrl || ""}
            label={__("Website URL")}
            placeholder={__("Enter website URL")}
            onChange={(e) => updateOrganizationField("websiteUrl", e.currentTarget.value)}
          />
          <Field
            readOnly={isUpdating}
            name="securityComplianceEmail"
            type="email"
            defaultValue={organization.securityComplianceEmail || ""}
            label={__("Security/Compliance email")}
            placeholder={__("Enter security/compliance email")}
            onChange={(e) => updateOrganizationField("securityComplianceEmail", e.currentTarget.value)}
          />
          <Field
            readOnly={isUpdating}
            name="companyDescription"
            type="textarea"
            defaultValue={organization.companyDescription || ""}
            label={__("Company/Product description")}
            placeholder={__("Enter company or product description")}
            onChange={(e) => updateOrganizationField("companyDescription", e.currentTarget.value)}
          />
        </Card>
      </div>

      {/* Integrations */}
      <div className="space-y-4">
        <div className="flex items-center justify-between">
          <h2 className="text-base font-medium">{__("Workspace members")}</h2>
          <InviteUserDialog>
            <Button variant="secondary">{__("Invite member")}</Button>
          </InviteUserDialog>
        </div>
        <Card className="divide-y divide-border-solid">
          {users.map((user) => (
            <UserRow key={user.id} user={user} />
          ))}
        </Card>
      </div>

      {/* Integrations */}
      <div className="space-y-4">
        <h2 className="text-base font-medium">{__("Integrations")}</h2>
        <Card padded>
          <Connectors
            organizationId={organization.id}
            connectors={organization.connectors.edges.map((edge) => edge.node)}
          />
        </Card>
      </div>

<<<<<<< HEAD
      {/* Dangerous Actions */}
      <div className="space-y-4">
        <h2 className="text-base font-medium text-red-600">{__("Dangerous Actions")}</h2>
        <Card padded className="border-red-200 bg-red-50">
          <div className="space-y-4">
            <div>
              <h3 className="text-sm font-medium text-red-800">{__("Delete Organization")}</h3>
              <p className="text-sm text-red-600 mt-1">
                {__("Once you delete an organization, there is no going back. Please be certain.")}
              </p>
            </div>
            <Button
              variant="danger"
              onClick={handleDeleteOrganization}
              disabled={isDeleting}
              className="w-full sm:w-auto"
            >
              {isDeleting ? (
                <>
                  <Spinner size={16} className="mr-2" />
                  {__("Deleting...")}
                </>
              ) : (
                <>
                  <IconTrashCan className="mr-2" />
                  {__("Delete Organization")}
                </>
              )}
            </Button>
          </div>
=======
      <div className="space-y-4">
        <h2 className="text-base font-medium text-red-600">{__("Danger Zone")}</h2>
        <Card padded className="border-red-200 flex items-center gap-3">
          <div className="mr-auto">
            <h3 className="text-base font-semibold text-red-700">
              {__("Delete Organization")}
            </h3>
            <p className="text-sm text-txt-tertiary">
              {__("Permanently delete this organization and all its data.")}{" "}
              <span className="text-red-600 font-medium">
                {__("This action cannot be undone.")}
              </span>
            </p>
          </div>
          <DeleteOrganizationDialog
            organizationName={organization.name}
            onConfirm={handleDeleteOrganization}
            isDeleting={isDeleting}
          >
            <Button
              variant="danger"
              icon={IconTrashCan}
              disabled={isDeleting}
            >
              {isDeleting ? __("Deleting...") : __("Delete Organization")}
            </Button>
          </DeleteOrganizationDialog>
>>>>>>> 73b2a146
        </Card>
      </div>
    </div>
  );
}

function Connectors(props: {
  organizationId: string;
  connectors: NodeOf<SettingsPageFragment$data["connectors"]>[];
}) {
  const { __, dateTimeFormat } = useTranslate();
  const fakeconnectors = [
    {
      id: "github",
      name: "GitHub",
      type: "oauth2",
      createdAt: new Date(),
    },
  ] satisfies typeof props.connectors;
  const connectors = [
    {
      id: "github",
      name: "GitHub",
      type: "oauth2",
      description: __("Connect to GitHub repositories and issues"),
      ...fakeconnectors.find((connector) => connector.id === "github"),
    },
    {
      id: "slack",
      name: "Slack",
      type: "oauth2",
      description: __("Connect to Slack workspace and channels"),
      ...fakeconnectors.find((connector) => connector.id === "slack"),
    },
  ];

  const getUrl = (connectorId: string) => {
    const baseUrl = import.meta.env.VITE_API_URL || window.location.origin;
    const url = new URL("/api/console/v1/connectors/initiate", baseUrl);
    url.searchParams.append("organization_id", props.organizationId);
    url.searchParams.append("connector_id", connectorId);
    url.searchParams.append("continue", window.location.href);
    return url.toString();
  };

  return (
    <div className="space-y-2">
      {connectors.map((connector) => (
        <Card key={connector.id} padded className="flex items-center gap-3">
          <div>
            <img src={`/${connector.id}.png`} alt="" />
          </div>
          <div className="mr-auto">
            <h3 className="text-base font-semibold">{connector.name}</h3>
            <p className="text-sm text-txt-tertiary">
              {connector.createdAt
                ? sprintf(
                    __("Connected on %s"),
                    dateTimeFormat(connector.createdAt)
                  )
                : connector.description}
            </p>
          </div>
          {connector.createdAt ? (
            <div>
              <Badge variant="success" size="md">
                {__("Connected")}
              </Badge>
            </div>
          ) : (
            <Button variant="secondary" asChild>
              <a href={getUrl(connector.id)}>{__("Connect")}</a>
            </Button>
          )}
        </Card>
      ))}
    </div>
  );
}

const removeUserMutation = graphql`
  mutation SettingsPage_RemoveUserMutation($input: RemoveUserInput!) {
    removeUser(input: $input) {
      success
    }
  }
`;

function UserRow(props: { user: NodeOf<SettingsPageFragment$data["users"]> }) {
  const { __ } = useTranslate();
  const organizationId = useOrganizationId();
  const [removeUser, isRemoving] = useMutationWithToasts(removeUserMutation, {
    successMessage: sprintf(
      __("User %s removed successfully"),
      props.user.fullName
    ),
    errorMessage: sprintf(__("Failed to remove user %s"), props.user.fullName),
  });
  const confirm = useConfirm();
  const [isRemoved, setIsRemoved] = useState(false);

  if (isRemoved) {
    return null;
  }

  const onRemove = async () => {
    confirm(
      () => {
        return removeUser({
          variables: {
            input: {
              userId: props.user.id,
              organizationId: organizationId,
            },
          },
          onSuccess: () => {
            setIsRemoved(true);
          },
        });
      },
      {
        message: sprintf(
          __("Are you sure you want to remove %s?"),
          props.user.fullName
        ),
      }
    );
  };

  return (
    <div
      className={clsx(
        "flex justify-between items-center py-4 px-4",
        isRemoving && "opacity-60 pointer-events-none"
      )}
    >
      <div className="flex items-center gap-4">
        <Avatar name={props.user.fullName} size="l" />
        <div>
          <h3 className="text-base font-semibold">{props.user.fullName}</h3>
          <p className="text-sm text-txt-tertiary">{props.user.email}</p>
        </div>
      </div>
      <div className="flex gap-2 items-center">
        <Badge>{__("Owner")}</Badge>
        {isRemoving ? (
          <Spinner size={16} />
        ) : (
          <ActionDropdown>
            <DropdownItem
              variant="danger"
              icon={IconTrashCan}
              onClick={onRemove}
            >
              {__("Remove")}
            </DropdownItem>
          </ActionDropdown>
        )}
      </div>
    </div>
  );
}<|MERGE_RESOLUTION|>--- conflicted
+++ resolved
@@ -92,13 +92,7 @@
   }
 `;
 
-const deleteOrganizationMutation = graphql`
-  mutation SettingsPage_DeleteMutation($input: DeleteOrganizationInput!) {
-    deleteOrganization(input: $input) {
-      success
-    }
-  }
-`;
+
 
 export default function SettingsPage({ queryRef }: Props) {
   const { __ } = useTranslate();
@@ -108,7 +102,6 @@
     queryRef
   ).node;
   const { toast } = useToast();
-  const confirm = useConfirm();
   const organization = useFragment<SettingsPageFragment$key>(
     organizationFragment,
     organizationKey
@@ -116,17 +109,7 @@
   const [updateOrganization, isUpdating] = useMutation(
     updateOrganizationMutation
   );
-<<<<<<< HEAD
-  const [deleteOrganization, isDeleting] = useMutationWithToasts(
-    deleteOrganizationMutation,
-    {
-      successMessage: __("Organization deleted successfully"),
-      errorMessage: __("Failed to delete organization"),
-    }
-  );
-=======
   const [deleteOrganization, isDeleting] = useDeleteOrganizationMutation();
->>>>>>> 73b2a146
   const users = organization.users.edges.map((edge) => edge.node);
 
   const updateOrganizationName = useDebounceCallback((name: string) => {
@@ -184,28 +167,6 @@
   };
 
   const handleDeleteOrganization = () => {
-<<<<<<< HEAD
-    confirm(
-      () => {
-        return deleteOrganization({
-          variables: {
-            input: {
-              organizationId: organization.id,
-            },
-          },
-          onSuccess: () => {
-            // Redirect to organizations page after successful deletion
-            window.location.href = "/";
-          },
-        });
-      },
-      {
-        message: __(
-          "Are you sure you want to delete this organization? This action cannot be undone and will permanently delete all data associated with this organization."
-        ),
-      }
-    );
-=======
     return deleteOrganization({
       variables: {
         input: {
@@ -217,7 +178,6 @@
         navigate("/", { replace: true });
       },
     });
->>>>>>> 73b2a146
   };
 
   return (
@@ -343,38 +303,6 @@
         </Card>
       </div>
 
-<<<<<<< HEAD
-      {/* Dangerous Actions */}
-      <div className="space-y-4">
-        <h2 className="text-base font-medium text-red-600">{__("Dangerous Actions")}</h2>
-        <Card padded className="border-red-200 bg-red-50">
-          <div className="space-y-4">
-            <div>
-              <h3 className="text-sm font-medium text-red-800">{__("Delete Organization")}</h3>
-              <p className="text-sm text-red-600 mt-1">
-                {__("Once you delete an organization, there is no going back. Please be certain.")}
-              </p>
-            </div>
-            <Button
-              variant="danger"
-              onClick={handleDeleteOrganization}
-              disabled={isDeleting}
-              className="w-full sm:w-auto"
-            >
-              {isDeleting ? (
-                <>
-                  <Spinner size={16} className="mr-2" />
-                  {__("Deleting...")}
-                </>
-              ) : (
-                <>
-                  <IconTrashCan className="mr-2" />
-                  {__("Delete Organization")}
-                </>
-              )}
-            </Button>
-          </div>
-=======
       <div className="space-y-4">
         <h2 className="text-base font-medium text-red-600">{__("Danger Zone")}</h2>
         <Card padded className="border-red-200 flex items-center gap-3">
@@ -384,7 +312,7 @@
             </h3>
             <p className="text-sm text-txt-tertiary">
               {__("Permanently delete this organization and all its data.")}{" "}
-              <span className="text-red-600 font-medium">
+              <span className="text-sm text-red-600 font-medium">
                 {__("This action cannot be undone.")}
               </span>
             </p>
@@ -402,7 +330,6 @@
               {isDeleting ? __("Deleting...") : __("Delete Organization")}
             </Button>
           </DeleteOrganizationDialog>
->>>>>>> 73b2a146
         </Card>
       </div>
     </div>
